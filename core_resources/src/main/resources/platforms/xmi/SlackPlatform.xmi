--- conflicted
+++ resolved
@@ -15,7 +15,6 @@
       <parameters name="rawMessage"/>
     </outContexts>
   </eventProviderDefinitions>
-<<<<<<< HEAD
   <eventProviderDefinitions xsi:type="platform:InputProviderDefinition" name="SlackWebhookIntentProvider">
     <outContexts name="slack" lifeSpan="1">
       <parameters name="channel"/>
@@ -23,8 +22,6 @@
     </outContexts>
   </eventProviderDefinitions>
   <eventProviderDefinitions xsi:type="platform:InputProviderDefinition" name="ChatProvider"/>
-=======
->>>>>>> d16b1441
   <actions name="PostFileMessage">
     <parameters key="message"/>
     <parameters key="file"/>
