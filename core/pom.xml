<?xml version="1.0" encoding="UTF-8"?>
<project xmlns="http://maven.apache.org/POM/4.0.0"
         xmlns:xsi="http://www.w3.org/2001/XMLSchema-instance"
         xsi:schemaLocation="http://maven.apache.org/POM/4.0.0 http://maven.apache.org/xsd/maven-4.0.0.xsd">
    <modelVersion>4.0.0</modelVersion>

    <parent>
        <groupId>fr.zelus.jarvis</groupId>
        <artifactId>jarvis</artifactId>
        <version>1.0.0-SNAPSHOT</version>
    </parent>

    <artifactId>core</artifactId>

    <packaging>jar</packaging>

    <name>jarvis core infrastructure</name>

    <properties>
        <dialogflow.version>0.53.0-alpha</dialogflow.version>
        <jslack.version>1.1.2</jslack.version>
        <javax.websocket-api.version>1.1</javax.websocket-api.version>
        <tyrus.version>1.13</tyrus.version>
        <jda.version>3.6.0_376</jda.version>
        <javax.mail.version>1.6.1</javax.mail.version>
        <google.gmail.version>v1-rev91-1.23.0</google.gmail.version>
        <google.api.version>1.23.0</google.api.version>
        <commons-beanutils.version>1.9.3</commons-beanutils.version>
        <httpcomponents.version>4.4.10</httpcomponents.version>
        <jcabi-github.version>0.41</jcabi-github.version>
    </properties>

    <repositories>

        <!-- JDA repository -->

        <repository>
            <id>jcenter</id>
            <url>http://jcenter.bintray.com</url>
        </repository>

    </repositories>

    <dependencies>

        <!-- DialogFlow -->

        <dependency>
            <groupId>com.google.cloud</groupId>
            <artifactId>google-cloud-dialogflow</artifactId>
        </dependency>

        <!-- EMF -->

        <dependency>
            <groupId>org.eclipse.emf</groupId>
            <artifactId>org.eclipse.emf.ecore.xmi</artifactId>
        </dependency>


        <!-- Slack -->

        <dependency>
            <groupId>com.github.seratch</groupId>
            <artifactId>jslack</artifactId>
        </dependency>

        <dependency>
            <groupId>javax.websocket</groupId>
            <artifactId>javax.websocket-api</artifactId>
        </dependency>

        <dependency>
            <groupId>org.glassfish.tyrus.bundles</groupId>
            <artifactId>tyrus-standalone-client</artifactId>
        </dependency>

        <!-- Discord -->

        <dependency>
            <groupId>net.dv8tion</groupId>
            <artifactId>JDA</artifactId>
        </dependency>

        <!-- Mail -->

        <dependency>
            <groupId>com.sun.mail</groupId>
            <artifactId>javax.mail</artifactId>
        </dependency>

        <dependency>
            <groupId>com.google.apis</groupId>
            <artifactId>google-api-services-gmail</artifactId>
        </dependency>

        <dependency>
            <groupId>com.google.oauth-client</groupId>
            <artifactId>google-oauth-client-jetty</artifactId>
        </dependency>

        <dependency>
            <groupId>com.google.api-client</groupId>
            <artifactId>google-api-client</artifactId>
        </dependency>

        <!-- Github -->

        <dependency>
            <groupId>com.jcabi</groupId>
            <artifactId>jcabi-github</artifactId>
        </dependency>

        <!-- Utils -->

        <dependency>
            <groupId>fr.inria.atlanmod.commons</groupId>
            <artifactId>commons-core</artifactId>
        </dependency>

        <dependency>
            <groupId>org.apache.logging.log4j</groupId>
            <artifactId>log4j-slf4j-impl</artifactId>
        </dependency>

        <dependency>
            <groupId>org.apache.logging.log4j</groupId>
            <artifactId>log4j-core</artifactId>
        </dependency>

        <dependency>
            <groupId>org.apache.commons</groupId>
            <artifactId>commons-configuration2</artifactId>
        </dependency>

        <dependency>
            <groupId>commons-beanutils</groupId>
            <artifactId>commons-beanutils</artifactId>
        </dependency>

        <dependency>
            <groupId>org.apache.httpcomponents</groupId>
            <artifactId>httpcore</artifactId>
        </dependency>

        <!-- jarvis Internal -->

        <dependency>
            <groupId>fr.zelus.jarvis</groupId>
            <artifactId>orchestration</artifactId>
            <version>${project.version}</version>
        </dependency>

        <dependency>
            <groupId>fr.zelus.jarvis</groupId>
            <artifactId>module</artifactId>
            <version>${project.version}</version>
        </dependency>

        <dependency>
            <groupId>fr.zelus.jarvis</groupId>
            <artifactId>intent</artifactId>
            <version>${project.version}</version>
        </dependency>

        <dependency>
            <groupId>fr.zelus.jarvis</groupId>
            <artifactId>core_modules</artifactId>
            <version>${project.version}</version>
        </dependency>

        <!-- Tests -->

        <dependency>
            <groupId>junit</groupId>
            <artifactId>junit</artifactId>
        </dependency>

        <dependency>
            <groupId>org.assertj</groupId>
            <artifactId>assertj-core</artifactId>
        </dependency>

        <dependency>
            <groupId>org.apache.logging.log4j</groupId>
            <artifactId>log4j-core</artifactId>
            <type>test-jar</type>
        </dependency>

    </dependencies>

    <dependencyManagement>

        <dependencies>

            <!-- DialogFlow -->

            <dependency>
                <groupId>com.google.cloud</groupId>
                <artifactId>google-cloud-dialogflow</artifactId>
                <version>${dialogflow.version}</version>
            </dependency>

            <!-- Slack -->

            <dependency>
                <groupId>com.github.seratch</groupId>
                <artifactId>jslack</artifactId>
                <version>${jslack.version}</version>
            </dependency>

            <dependency>
                <groupId>javax.websocket</groupId>
                <artifactId>javax.websocket-api</artifactId>
                <version>${javax.websocket-api.version}</version>
            </dependency>

            <dependency>
                <groupId>org.glassfish.tyrus.bundles</groupId>
                <artifactId>tyrus-standalone-client</artifactId>
                <version>${tyrus.version}</version>
            </dependency>

            <!-- Discord -->

            <dependency>
                <groupId>net.dv8tion</groupId>
                <artifactId>JDA</artifactId>
                <version>${jda.version}</version>
            </dependency>

            <!-- Mail -->

            <dependency>
                <groupId>com.sun.mail</groupId>
                <artifactId>javax.mail</artifactId>
                <version>${javax.mail.version}</version>
            </dependency>

            <dependency>
                <groupId>com.google.apis</groupId>
                <artifactId>google-api-services-gmail</artifactId>
                <version>${google.gmail.version}</version>
            </dependency>

            <dependency>
                <groupId>com.google.oauth-client</groupId>
                <artifactId>google-oauth-client-jetty</artifactId>
                <version>${google.api.version}</version>
            </dependency>

            <dependency>
<<<<<<< HEAD
                <groupId>com.google.api-client</groupId>
                <artifactId>google-api-client</artifactId>
                <version>${google.api.version}</version>
=======
                <groupId>com.jcabi</groupId>
                <artifactId>jcabi-github</artifactId>
                <version>${jcabi-github.version}</version>
>>>>>>> 624d3d41
                <exclusions>
                    <exclusion>
                        <groupId>com.google.guava</groupId>
                        <artifactId>guava-jdk5</artifactId>
                    </exclusion>
                    <exclusion>
                        <groupId>com.fasterxml.jackson.core</groupId>
                        <artifactId>jackson-core</artifactId>
                    </exclusion>
                </exclusions>
            </dependency>

            <!-- Utils -->

            <dependency>
                <groupId>org.apache.commons</groupId>
                <artifactId>commons-configuration2</artifactId>
                <version>${commons-configuration.version}</version>
            </dependency>

            <dependency>
                <groupId>commons-beanutils</groupId>
                <artifactId>commons-beanutils</artifactId>
                <version>${commons-beanutils.version}</version>
            </dependency>

            <dependency>
                <groupId>org.apache.httpcomponents</groupId>
                <artifactId>httpcore</artifactId>
                <version>${httpcomponents.version}</version>
            </dependency>

        </dependencies>

    </dependencyManagement>

    <build>
        <plugins>

            <plugin>
                <groupId>org.apache.maven.plugins</groupId>
                <artifactId>maven-assembly-plugin</artifactId>
                <configuration>
                    <archive>
                        <manifest>
                            <mainClass>fr.zelus.jarvis.Jarvis</mainClass>
                        </manifest>
                    </archive>
                    <finalName>jarvis-nodep</finalName>
                </configuration>
            </plugin>

        </plugins>
    </build>

</project><|MERGE_RESOLUTION|>--- conflicted
+++ resolved
@@ -250,15 +250,9 @@
             </dependency>
 
             <dependency>
-<<<<<<< HEAD
                 <groupId>com.google.api-client</groupId>
                 <artifactId>google-api-client</artifactId>
                 <version>${google.api.version}</version>
-=======
-                <groupId>com.jcabi</groupId>
-                <artifactId>jcabi-github</artifactId>
-                <version>${jcabi-github.version}</version>
->>>>>>> 624d3d41
                 <exclusions>
                     <exclusion>
                         <groupId>com.google.guava</groupId>
@@ -267,6 +261,19 @@
                     <exclusion>
                         <groupId>com.fasterxml.jackson.core</groupId>
                         <artifactId>jackson-core</artifactId>
+                    </exclusion>
+                </exclusions>
+            </dependency>
+            
+             <!-- Github -->
+            <dependency>
+                <groupId>com.jcabi</groupId>
+                <artifactId>jcabi-github</artifactId>
+                <version>${jcabi-github.version}</version>
+                <exclusions>
+                    <exclusion>
+                        <groupId>com.google.guava</groupId>
+                        <artifactId>guava</artifactId>
                     </exclusion>
                 </exclusions>
             </dependency>
